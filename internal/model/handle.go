package model

import (
	"crypto/ecdsa"
	"github.com/ethereum/go-ethereum/node"
	"github.com/ethereum/go-ethereum/p2p"
	"github.com/ethereum/go-ethereum/p2p/enode"
)

// Config defines the configuration parameters for a Geth node instance.
type Config struct {
	// ID represents the node identifier for sake of tracking and labeling.
<<<<<<< HEAD
	// It can be any arbitrary integer, typically starting from 0.
	// Uniqueness of IDs is not enforced, but it is recommended to use unique IDs for each node instance.
=======
	// ID is the node’s enode identifier derived from its public key.
>>>>>>> 670e4ea0
	ID enode.ID
	// DataDir is the directory where the node's data will be stored.
	DataDir string
	// P2PPort is the port used for peer-to-peer communication.
	P2PPort int
	// RPCPort defines the port for remote procedure calls.
	RPCPort int
	// PrivateKey is the private key used for signing transactions and messages.
	PrivateKey *ecdsa.PrivateKey

	StaticNodes []string // enode URLs of peers
<<<<<<< HEAD

	// Mine determines whether this node should produce blocks using the
	// simulated beacon. Only one node in the network may enable mining.
	Mine bool
=======
>>>>>>> 670e4ea0
}

// Handle represents a running Geth node instance.
type Handle struct {
	// instance is a reference to the active Geth node instance.
	instance *node.Node
	// nodeURL is the enode URL of the Geth node, used for peer discovery.
	nodeURL string
	// config holds the configuration details for the Geth node.
	config Config
}

// NewHandle initializes and returns a new Handle for a Geth node instance with the provided configuration.
func NewHandle(instance *node.Node, enodeURL string, config Config) *Handle {
	return &Handle{
		instance: instance,
		nodeURL:  enodeURL,
		config:   config,
	}
}

// Close stops the Geth node instance and releases resources.
func (h *Handle) Close() error {
	return h.instance.Close()
}

// NodeURL returns the enode URL of the Geth node, which is used for peer discovery.
func (h *Handle) NodeURL() string {
	return h.nodeURL
}

// DataDir returns the directory where the Geth node's data is stored.
func (h *Handle) DataDir() string {
	return h.config.DataDir
}

// ID returns the identifier of the Geth node instance.
func (h *Handle) ID() enode.ID {
	return h.config.ID
}

// RpcPort returns the port configured for remote procedure calls (RPC) for the Geth node instance.
// This port is used for interacting with the node via JSON-RPC or other RPC protocols.
func (h *Handle) RpcPort() int {
	return h.config.RPCPort
}

func (h *Handle) Server() *p2p.Server {
	return h.instance.Server()
<<<<<<< HEAD
}

// Mining returns true if the node was configured to produce blocks.
func (h *Handle) Mining() bool {
	return h.config.Mine
=======
>>>>>>> 670e4ea0
}<|MERGE_RESOLUTION|>--- conflicted
+++ resolved
@@ -10,12 +10,7 @@
 // Config defines the configuration parameters for a Geth node instance.
 type Config struct {
 	// ID represents the node identifier for sake of tracking and labeling.
-<<<<<<< HEAD
-	// It can be any arbitrary integer, typically starting from 0.
-	// Uniqueness of IDs is not enforced, but it is recommended to use unique IDs for each node instance.
-=======
 	// ID is the node’s enode identifier derived from its public key.
->>>>>>> 670e4ea0
 	ID enode.ID
 	// DataDir is the directory where the node's data will be stored.
 	DataDir string
@@ -27,13 +22,10 @@
 	PrivateKey *ecdsa.PrivateKey
 
 	StaticNodes []string // enode URLs of peers
-<<<<<<< HEAD
 
 	// Mine determines whether this node should produce blocks using the
 	// simulated beacon. Only one node in the network may enable mining.
 	Mine bool
-=======
->>>>>>> 670e4ea0
 }
 
 // Handle represents a running Geth node instance.
@@ -83,12 +75,9 @@
 
 func (h *Handle) Server() *p2p.Server {
 	return h.instance.Server()
-<<<<<<< HEAD
 }
 
 // Mining returns true if the node was configured to produce blocks.
 func (h *Handle) Mining() bool {
 	return h.config.Mine
-=======
->>>>>>> 670e4ea0
 }