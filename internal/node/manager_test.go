package node_test

import (
	"context"
	"github.com/ethereum/go-ethereum/accounts/abi"
<<<<<<< HEAD
	"github.com/ethereum/go-ethereum/p2p/enode"
=======
>>>>>>> ba9f5c1e
	"github.com/thep2p/go-eth-localnet/internal/contracts"
	"github.com/thep2p/go-eth-localnet/internal/model"
	"github.com/thep2p/go-eth-localnet/internal/utils"
	"math/big"
	"strings"
	"testing"
	"time"

	"github.com/ethereum/go-ethereum/common"
	"github.com/ethereum/go-ethereum/core/types"
	"github.com/ethereum/go-ethereum/crypto"
	"github.com/ethereum/go-ethereum/params"
	"github.com/ethereum/go-ethereum/rpc"
	"github.com/stretchr/testify/require"
	"github.com/thep2p/go-eth-localnet/internal/node"
	"github.com/thep2p/go-eth-localnet/internal/testutils"
)

// startNode initializes and starts a single Geth node for testing with given options.
// It sets up a temporary directory, a node manager, and ensures RPC readiness before returning.
func startNode(t *testing.T, opts ...node.LaunchOption) (
	context.Context,
	context.CancelFunc,
	*node.Manager) {
	t.Helper()

	tmp := testutils.NewTempDir(t)
	launcher := node.NewLauncher(testutils.Logger(t))
	manager := node.NewNodeManager(
		testutils.Logger(t), launcher, tmp.Path(), func() int {
			return testutils.NewPort(t)
		},
	)

	ctx, cancel := context.WithCancel(context.Background())
	t.Cleanup(tmp.Remove)
	t.Cleanup(
		func() {
			// ensure the node is stopped and cleaned up within a timeout
			testutils.RequireCallMustReturnWithinTimeout(
				t, manager.Done, node.ShutdownTimeout, "node shutdown failed",
			)
		},
	)

	require.NoError(t, manager.Start(ctx, opts...))
	gethNode := manager.GethNode()
	require.NotNil(t, gethNode)

	testutils.RequireRpcReadyWithinTimeout(t, ctx, manager.RPCPort(), node.OperationTimeout)

	return ctx, cancel, manager
}

// TestClientVersion verifies that the node returns a valid
// identifier for the `web3_clientVersion` RPC call.
func TestClientVersion(t *testing.T) {
	ctx, cancel, manager := startNode(t)
	defer cancel()

	client, err := rpc.DialContext(ctx, utils.LocalAddress(manager.RPCPort()))
	require.NoError(t, err)
	defer client.Close()

	var ver string
	require.NoError(t, client.CallContext(ctx, &ver, model.EthWeb3ClientVersion))
	require.NotEmpty(t, ver)
	require.Contains(t, ver, "/")
}

// TestBlockProduction ensures that the single node produces blocks when mining.
func TestBlockProduction(t *testing.T) {
	ctx, cancel, manager := startNode(t)
	defer cancel()

	require.Eventually(
		t, func() bool {
			client, err := rpc.DialContext(ctx, utils.LocalAddress(manager.RPCPort()))
			if err != nil {
				return false
			}
			defer client.Close()

			var hexNum string
			if err := client.CallContext(ctx, &hexNum, model.EthBlockNumber); err != nil {
				return false
			}

			num := testutils.HexToBigInt(t, hexNum)
			// Block number should be at least 3 to ensure the node is producing blocks (at least 2 blocks + genesis).
			return num.Uint64() >= 3
		}, 3*node.OperationTimeout, 500*time.Millisecond, "node failed to produce blocks",
	)
}

// TestBlockProductionMonitoring verifies that block numbers advance over time.
func TestBlockProductionMonitoring(t *testing.T) {
	ctx, cancel, manager := startNode(t)
	defer cancel()

	client, err := rpc.DialContext(ctx, utils.LocalAddress(manager.RPCPort()))
	require.NoError(t, err)
	defer client.Close()

	var hex1 string
	require.NoError(t, client.CallContext(ctx, &hex1, model.EthBlockNumber))
	n1 := testutils.HexToBigInt(t, hex1)

	// Eventually the block number should increase, indicating that the node is producing blocks.
	require.Eventually(
		t, func() bool {
			var hex2 string
			require.NoError(t, client.CallContext(ctx, &hex2, model.EthBlockNumber))
			n2 := testutils.HexToBigInt(t, hex2)
			return n2.Uint64() > n1.Uint64()
		}, node.OperationTimeout, 500*time.Millisecond, "block number did not increase",
	)
}

// TestPostMergeBlockStructureValidation verifies the structure of blocks post-merge, ensuring
// PoW-related fields are zero or empty, and block production is functioning correctly.
func TestPostMergeBlockStructureValidation(t *testing.T) {
	ctx, cancel, manager := startNode(t)
	defer cancel()

	client, err := rpc.DialContext(ctx, utils.LocalAddress(manager.RPCPort()))
	require.NoError(t, err)
	defer client.Close()

	// Fetch the latest block to validate its structure
	// the block map holds the latest block data by its attributes
	var block map[string]interface{}
	require.Eventually(
		t, func() bool {
			if err := client.CallContext(
				ctx, &block, model.EthGetBlockByNumber, model.EthBlockLatest, false,
			); err != nil {
				return false
			}
			return true
		}, node.OperationTimeout, 500*time.Millisecond, "could not fetch latest block",
	)

	// Ethereum post-merge transitioned to PoS, so PoW-related fields should be zero or empty.
	// Difficulty is the computational effort required to mine a block, which is no longer applicable.
	diffStr, ok := block[model.BlockDifficulty].(string)
	require.True(t, ok)
	require.Equal(t, "0x0", strings.ToLower(diffStr), "difficulty should be zero post-merge")

	// Total difficulty is the cumulative difficulty of all blocks up to this point, which should also be zero for the first block.
	// If totalDifficulty is not set, it defaults to "0x0".
	tdStr, _ := block[model.BlockTotalDifficulty].(string)
	if tdStr == "" {
		tdStr = "0x0"
	}
	// Convert the total difficulty string to a big.Int for validation.
	td := testutils.HexToBigInt(t, tdStr)
	require.Zero(t, td.Int64())

	// Post-merge, mixHash represents commitment to the randomness in block proposal.
	// It should be a non-empty string.
	mix1, ok := block[model.BlockMixHash].(string)
	require.True(t, ok)
	require.NotEmpty(t, mix1)

	// mixHash should change with each new block, so we will fetch the latest block again
	// to ensure block production is working and mixHash is updated.
	require.Eventually(
		t, func() bool {
			var block2 map[string]interface{}
			if err := client.CallContext(
				ctx, &block2, model.EthGetBlockByNumber, model.EthBlockLatest, false,
			); err != nil {
				return false
			}
			mix2, ok := block2[model.BlockMixHash].(string)
			require.True(t, ok, "mixHash should be a string")
			require.NotEmpty(t, mix2, "mixHash should not be empty in the latest block")
			if mix1 == mix2 {
				return false // mixHash should change with each new block
			}
			return true
		}, node.OperationTimeout, 500*time.Millisecond, "could not fetch latest block again",
	)

}

// TestSimpleETHTransfer validates basic transaction processing.
func TestSimpleETHTransfer(t *testing.T) {
	// Creates two accounts with 1 ETH each, sends a transaction from one to the other,
	// Accounts A and B.
	aKey := testutils.PrivateKeyFixture(t)
	aAddr := crypto.PubkeyToAddress(aKey.PublicKey)

	bKey := testutils.PrivateKeyFixture(t)
	bAddr := crypto.PubkeyToAddress(bKey.PublicKey)

	oneEth := new(big.Int).Mul(big.NewInt(1), big.NewInt(params.Ether))

	ctx, cancel, manager := startNode(t, node.WithPreFundGenesisAccount(aAddr, oneEth))
	defer cancel()

	client, err := rpc.DialContext(ctx, utils.LocalAddress(manager.RPCPort()))
	require.NoError(t, err)
	defer client.Close()

	balA := testutils.GetBalance(t, ctx, client, aAddr)
	balB := testutils.GetBalance(t, ctx, client, bAddr)
	require.Equal(t, oneEth, balA)
	require.Zero(t, balB.Int64())

	var nonceHex string
	require.NoError(
		t,
		client.CallContext(
			ctx,
			&nonceHex,
			model.EthGetTransactionCount,
			aAddr.Hex(),
			model.EthBlockLatest,
		),
	)
	nonce := testutils.HexToBigInt(t, nonceHex)

	// Prepare a transaction to send 0.1 ETH from account A to account B.
	txValue := new(big.Int).Div(oneEth, big.NewInt(10))
	gasLimit := uint64(21000)            // Standard gas limit for ETH transfer transactions
	gasTipCap := big.NewInt(params.GWei) // Max tip we are willing to pay for the transaction
	// Max fee cap is set to 2x the tip cap, which is a common practice
	// to ensure the transaction is processed quickly.
	gasFeeCap := new(big.Int).Mul(big.NewInt(2), gasTipCap)

	tx := types.NewTx(
		&types.DynamicFeeTx{
			// Identify the chain ID for the transaction (1337 is a common local testnet ID)
			ChainID:   manager.ChainID(),
			Nonce:     nonce.Uint64(),
			Gas:       gasLimit,
			GasTipCap: gasTipCap,
			GasFeeCap: gasFeeCap,
			To:        &bAddr,
			Value:     txValue,
		},
	)

	// Sign the transaction with the private key of account A
	signer := types.LatestSignerForChainID(manager.ChainID())
	signedTx, err := types.SignTx(tx, signer, aKey)
	require.NoError(t, err)

	// Marshal the signed transaction to binary format
	txBytes, err := signedTx.MarshalBinary()
	require.NoError(t, err)

	// Send the signed transaction to the node and get the transaction hash
	var txHash common.Hash
	require.NoError(
		t,
		client.CallContext(ctx, &txHash, model.EthSendRawTransaction, utils.ByteToHex(txBytes)),
	)

	// Verify that eventually the transaction is included in a block, executed, and the balances are updated.
	var receipt map[string]interface{}
	require.Eventually(
		t, func() bool {
			if err := client.CallContext(
				ctx, &receipt, model.EthGetTransactionReceipt, txHash,
			); err != nil {
				return false
			}
			return receipt != nil && receipt[model.ReceiptBlockNumber] != nil
		}, node.OperationTimeout, 500*time.Millisecond, "receipt not available",
	)

	require.Equal(t, model.ReceiptTxStatusSuccess, receipt[model.ReceiptStatus])

	gasUsedHex, ok := receipt[model.ReceiptGasUsed].(string)
	require.True(t, ok)
	gasUsed := testutils.HexToBigInt(t, gasUsedHex)
	// 0 <= gasUsed <= 21000
	require.Less(t, uint64(0), gasUsed.Uint64())
	require.LessOrEqual(t, gasUsed.Uint64(), gasLimit)

	effGasPriceHex, ok := receipt[model.ReceiptEffectiveGasPrice].(string)
	require.True(t, ok)
	effGasPrice := testutils.HexToBigInt(t, effGasPriceHex)

	// Balance of account A should decrease by the value sent plus the gas used times the effective gas price.
	expectedA := new(big.Int).Sub(
		balA,
		new(big.Int).Add(txValue, new(big.Int).Mul(gasUsed, effGasPrice)),
	)
	// Balance of account B should increase by the value sent.
	expectedB := new(big.Int).Add(balB, txValue)
	require.Equal(t, expectedA, testutils.GetBalance(t, ctx, client, aAddr))
	require.Equal(t, expectedB, testutils.GetBalance(t, ctx, client, bAddr))
}

// TestRevertingTransaction ensures that a transaction which reverts
// returns a failed receipt and still consumes gas.
func TestRevertingTransaction(t *testing.T) {
	key := testutils.PrivateKeyFixture(t)
	addr := crypto.PubkeyToAddress(key.PublicKey)

	oneEth := new(big.Int).Mul(big.NewInt(1), big.NewInt(params.Ether))

	ctx, cancel, manager := startNode(t, node.WithPreFundGenesisAccount(addr, oneEth))
	defer cancel()

	client, err := rpc.DialContext(ctx, utils.LocalAddress(manager.RPCPort()))
	require.NoError(t, err)
	defer client.Close()

	var nonceHex string
	require.NoError(
		t,
		client.CallContext(
			ctx,
			&nonceHex,
			model.EthGetTransactionCount,
			addr.Hex(),
			model.EthBlockLatest,
		),
	)
	nonce := testutils.HexToBigInt(t, nonceHex)

	gasLimit := uint64(100000)
	gasTipCap := big.NewInt(params.GWei)
	gasFeeCap := new(big.Int).Mul(big.NewInt(2), gasTipCap)

	// This transaction is a contract creation (To: nil) with the init code `60006000fd`.
	// The code corresponds to: PUSH1 0x00; PUSH1 0x00; REVERT.
	// As a result, the contract constructor unconditionally reverts,
	// which causes the transaction to fail during execution despite being valid and mined.
	// This is useful for testing transaction failure paths, but will result in a receipt
	// with status 0 (failure) and no contract deployed.
	tx := types.NewTx(
		&types.DynamicFeeTx{
			ChainID:   manager.ChainID(),
			Nonce:     nonce.Uint64(),
			Gas:       gasLimit,
			GasTipCap: gasTipCap,
			GasFeeCap: gasFeeCap,
			To:        nil,
			Value:     big.NewInt(0),
			Data:      common.Hex2Bytes("60006000fd"),
		},
	)

	// Sign the transaction with the private key
	signer := types.LatestSignerForChainID(manager.ChainID())
	signedTx, err := types.SignTx(tx, signer, key)
	require.NoError(t, err)

	// Marshal the signed transaction to binary format
	txBytes, err := signedTx.MarshalBinary()
	require.NoError(t, err)

	// Send the signed transaction to the node and get the transaction hash
	var txHash common.Hash
	require.NoError(
		t,
		client.CallContext(ctx, &txHash, model.EthSendRawTransaction, utils.ByteToHex(txBytes)),
	)

	// Verify that eventually the transaction is included in a block and executed.
	var receipt map[string]interface{}
	require.Eventually(
		t, func() bool {
			if err := client.CallContext(
				ctx, &receipt, model.EthGetTransactionReceipt, txHash,
			); err != nil {
				return false
			}
			return receipt != nil && receipt[model.ReceiptBlockNumber] != nil
		}, 5*time.Second, 500*time.Millisecond, "receipt not available",
	)

	// The receipt should indicate a failure (status 0) and gas used should be non-zero.
	require.Equal(t, model.ReceiptTxStatusFailure, receipt[model.ReceiptStatus])

	gasUsedHex, ok := receipt[model.ReceiptGasUsed].(string)
	require.True(t, ok)
	gasUsed := testutils.HexToBigInt(t, gasUsedHex)
	require.NotZero(t, gasUsed.Uint64())
}

// TestContractDeploymentAndInteraction verifies that a contract can be deployed,
// interacted with, and emits events as expected.
func TestContractDeploymentAndInteraction(t *testing.T) {
	key := testutils.PrivateKeyFixture(t)
	addr := crypto.PubkeyToAddress(key.PublicKey)

	oneEth := new(big.Int).Mul(big.NewInt(1), big.NewInt(params.Ether))

	ctx, cancel, manager := startNode(t, node.WithPreFundGenesisAccount(addr, oneEth))
	defer cancel()

	client, err := rpc.DialContext(ctx, utils.LocalAddress(manager.RPCPort()))
	require.NoError(t, err)
	defer client.Close()

	var nonceHex string
	require.NoError(t, client.CallContext(ctx, &nonceHex, model.EthGetTransactionCount, addr.Hex(), model.EthBlockLatest))
	nonce := testutils.HexToBigInt(t, nonceHex)

	// Set the gas limit, tip cap, and fee cap for the transaction.
	// We set a gas limit of 1,000,000 which is sufficient for contract deployment.
	gasLimit := uint64(1_000_000)
	gasTipCap := big.NewInt(params.GWei)
	gasFeeCap := new(big.Int).Mul(big.NewInt(2), gasTipCap)

	// Generate the ABI and bytecode for the SimpleStorageContract.
	// cf. internal/utils/contracts/SimpleStorageContract.sol
	bin, abiJSON, err := contracts.GenerateAbiAndBin("../contracts/SimpleStorageContract.sol")
	require.NoError(t, err, "failed to generate ABI and bytecode for SimpleStorageContract")

	// Deploys the contract using the bytecode.
	tx := types.NewTx(
		&types.DynamicFeeTx{
			ChainID:   manager.ChainID(),
			Nonce:     nonce.Uint64(),
			Gas:       gasLimit,
			GasTipCap: gasTipCap,
			GasFeeCap: gasFeeCap,
			// To is nil as this is a contract deployment transaction, the signer is the contract creator.
			// There is no recipient address for contract creation.
			// We retrieve the contract address from the receipt after the transaction is included in a block.
			To: nil,
			// The value is set to 0 as we are not sending any Ether with the contract deployment.
			Value: big.NewInt(0),
			Data:  common.FromHex(bin),
		},
	)

	// Sign the transaction with the private key of the contract creator.
	signer := types.LatestSignerForChainID(manager.ChainID())
	signedTx, err := types.SignTx(tx, signer, key)
	require.NoError(t, err)

	txBytes, err := signedTx.MarshalBinary()
	require.NoError(t, err)

	// Send the signed transaction to the node and get the transaction hash.
	var txHash common.Hash
	require.NoError(t, client.CallContext(ctx, &txHash, model.EthSendRawTransaction, utils.ByteToHex(txBytes)))

	// Eventually the transaction should be included in a block and a receipt should be available.
	var receipt map[string]interface{}
	require.Eventually(
		t, func() bool {
			if err := client.CallContext(ctx, &receipt, model.EthGetTransactionReceipt, txHash); err != nil {
				return false
			}
			return receipt != nil && receipt[model.ReceiptBlockNumber] != nil
		}, 5*time.Second, 500*time.Millisecond, "receipt not available",
	)

	require.Equal(t, model.ReceiptTxStatusSuccess, receipt[model.ReceiptStatus])

	addrHex, ok := receipt[model.ReceiptContractAddress].(string)
	require.True(t, ok)
	contractAddr := common.HexToAddress(addrHex)

	// Verify that the contract was deployed by checking its bytecode.
	var code string
	require.NoError(t, client.CallContext(ctx, &code, model.ReceiptGetByteCode, contractAddr.Hex(), model.EthBlockLatest))
	// The bytecode should not be empty, indicating the contract was deployed successfully.
	require.NotEqual(t, model.AccountEmptyContract, code)

	contractABI, err := abi.JSON(strings.NewReader(abiJSON))
	require.NoError(t, err)

	// Call the `value` function of the SimpleStorageContract to get the initial value (should be 0).
	// cf. internal/utils/contracts/SimpleStorageContract.sol
	callData, err := contractABI.Pack("value")
	require.NoError(t, err)

	// Call the contract to get the current `value` (without sending a transaction).
	var valHex string
	require.NoError(
		t, client.CallContext(
			ctx, &valHex, model.CallContextEthCall, map[string]string{
				model.CallContextTo: contractAddr.Hex(), model.CallContextData: utils.ByteToHex(callData),
			}, model.EthBlockLatest,
		),
	)
	val := testutils.HexToBigInt(t, valHex)
	// The initial value should be 0 since the contract is just deployed.
	require.Zero(t, val.Int64())

	// Now we will set a new value (e.g., 7) using the `set` function of the contract.
	// First, we need to get the nonce for the next transaction.
	var nonceHex2 string
	require.NoError(t, client.CallContext(ctx, &nonceHex2, model.EthGetTransactionCount, addr.Hex(), model.EthBlockLatest))
	nonce2 := testutils.HexToBigInt(t, nonceHex2)

	// Prepare the transaction to call the `set` function of the contract with a new value (7).
	// cf. internal/utils/contracts/SimpleStorageContract.sol
	setData, err := contractABI.Pack("set", big.NewInt(7))
	require.NoError(t, err)

	tx2 := types.NewTx(
		&types.DynamicFeeTx{
			ChainID:   manager.ChainID(),
			Nonce:     nonce2.Uint64(),
			Gas:       gasLimit,
			GasTipCap: gasTipCap,
			GasFeeCap: gasFeeCap,
			// To is the contract address we just deployed.
			To: &contractAddr,
			// Value is set to 0 as we are not sending any Ether with this transaction.
			Value: big.NewInt(0),
			Data:  setData,
		},
	)

	// Sign the transaction with the private key of the contract creator.
	signedTx2, err := types.SignTx(tx2, signer, key)
	require.NoError(t, err)

	txBytes2, err := signedTx2.MarshalBinary()
	require.NoError(t, err)

	// Send the signed transaction to the node and get the transaction hash.
	var txHash2 common.Hash
	require.NoError(t, client.CallContext(ctx, &txHash2, model.EthSendRawTransaction, utils.ByteToHex(txBytes2)))

	// Eventually the transaction should be included in a block and a receipt should be available.
	var receipt2 map[string]interface{}
	require.Eventually(
		t, func() bool {
			if err := client.CallContext(ctx, &receipt2, model.EthGetTransactionReceipt, txHash2); err != nil {
				return false
			}
			return receipt2 != nil && receipt2[model.ReceiptBlockNumber] != nil
		}, 5*time.Second, 500*time.Millisecond, "second receipt not available",
	)
	require.Equal(t, model.ReceiptTxStatusSuccess, receipt2[model.ReceiptStatus])

	// After the transaction is included in a block, we can check the new value.
	// We use the same callData to call the `value` function again.
	// This is not a transaction, but a call to the contract to get the current value.
	require.NoError(
		t, client.CallContext(
			ctx,
			&valHex,
			model.CallContextEthCall,
			map[string]string{model.CallContextTo: contractAddr.Hex(), model.CallContextData: utils.ByteToHex(callData)},
			model.EthBlockLatest,
		),
	)
	// The value should now be 7, as we set it in the previous transaction.
	val = testutils.HexToBigInt(t, valHex)
	require.Equal(t, int64(7), val.Int64())

	// The SimpleStorageContract emits an event when the value is set.
	// We can check the receipt for logs to verify that the event was emitted.
	// cf. internal/utils/contracts/SimpleStorageContract.sol
	// There should be one log in the receipt, corresponding to the ValueChanged event.
	logs, ok := receipt2[model.ReceiptLogs].([]interface{})
	require.True(t, ok)
	require.Len(t, logs, 1)

	// The log is a map with keys "topics" and "data".
	logObj, ok := logs[0].(map[string]interface{})
	require.True(t, ok)
	topics, ok := logObj[model.ReceiptLogTopics].([]interface{})
	require.True(t, ok)
	require.True(t, len(topics) > 0)

	// The first topic is the event signature hash for ValueChanged(uint256).
	// cf. internal/utils/contracts/SimpleStorageContract.sol
	eventID := crypto.Keccak256Hash([]byte("ValueChanged(uint256)"))
	require.Equal(t, eventID.Hex(), topics[0].(string))
	dataHex, ok := logObj[model.ReceiptLogData].(string)
	require.True(t, ok)

	// The data field contains the value set in the contract, which should be 7.
	data := common.FromHex(dataHex)
	eventVal := new(big.Int).SetBytes(data)
	require.Equal(t, int64(7), eventVal.Int64())
<<<<<<< HEAD
}

// TestPeerConnectivity verifies that nodes connect to each other and report a
// peer count greater than zero via the `net_peerCount` RPC method.
func TestPeerConnectivity(t *testing.T) {
	ctx1, cancel1, manager1 := startNode(t)
	defer cancel1()

	enodeURL := manager1.GethNode().Server().NodeInfo().Enode

	// second node configuration
	launcher2 := node.NewLauncher(testutils.Logger(t))
	tmp2 := testutils.NewTempDir(t)
	priv2 := testutils.PrivateKeyFixture(t)
	cfg2 := model.Config{
		ID:          enode.PubkeyToIDV4(&priv2.PublicKey),
		DataDir:     tmp2.Path(),
		P2PPort:     testutils.NewPort(t),
		RPCPort:     testutils.NewPort(t),
		PrivateKey:  priv2,
		StaticNodes: []string{enodeURL},
		Mine:        false,
	}

	ctx2, cancel2 := context.WithCancel(context.Background())
	defer cancel2()
	t.Cleanup(tmp2.Remove)

	node2, err := launcher2.Launch(cfg2)
	require.NoError(t, err)

	go func() {
		<-ctx2.Done()
		_ = node2.Close()
	}()

	testutils.RequireRpcReadyWithinTimeout(t, ctx2, cfg2.RPCPort, node.OperationTimeout)

	node2Enode := node2.Server().NodeInfo().Enode

	client1, err := rpc.DialContext(ctx1, utils.LocalAddress(manager1.RPCPort()))
	require.NoError(t, err)
	defer client1.Close()

	client2, err := rpc.DialContext(ctx2, utils.LocalAddress(cfg2.RPCPort))
	require.NoError(t, err)
	defer client2.Close()

	// ensure node1 knows about node2
	require.NoError(t, client1.CallContext(ctx1, nil, "admin_addPeer", node2Enode))

	// wait for peer connections
	require.Eventually(
		t, func() bool {
			var count string
			if err := client1.CallContext(ctx1, &count, model.NetPeerCount); err != nil {
				return false
			}
			return count != "0x0"
		}, 10*time.Second, 500*time.Millisecond, "peers did not connect",
	)
=======
>>>>>>> ba9f5c1e
}<|MERGE_RESOLUTION|>--- conflicted
+++ resolved
@@ -3,10 +3,7 @@
 import (
 	"context"
 	"github.com/ethereum/go-ethereum/accounts/abi"
-<<<<<<< HEAD
 	"github.com/ethereum/go-ethereum/p2p/enode"
-=======
->>>>>>> ba9f5c1e
 	"github.com/thep2p/go-eth-localnet/internal/contracts"
 	"github.com/thep2p/go-eth-localnet/internal/model"
 	"github.com/thep2p/go-eth-localnet/internal/utils"
@@ -589,7 +586,6 @@
 	data := common.FromHex(dataHex)
 	eventVal := new(big.Int).SetBytes(data)
 	require.Equal(t, int64(7), eventVal.Int64())
-<<<<<<< HEAD
 }
 
 // TestPeerConnectivity verifies that nodes connect to each other and report a
@@ -651,6 +647,4 @@
 			return count != "0x0"
 		}, 10*time.Second, 500*time.Millisecond, "peers did not connect",
 	)
-=======
->>>>>>> ba9f5c1e
 }