--- conflicted
+++ resolved
@@ -818,14 +818,11 @@
 			return count != "0x0"
 		}, 10*time.Second, 500*time.Millisecond, "peers did not connect",
 	)
-<<<<<<< HEAD
-=======
 
 	// Verify node2 also sees node1 as a peer (bidirectional connectivity)
 	var count2 string
 	require.NoError(t, client2.CallContext(ctx, &count2, model.NetPeerCount))
 	require.NotEqual(t, "0x0", count2, "node2 should have at least one peer")
->>>>>>> 1d52fa24
 }
 
 // TestPeerConnectivity_FiveNodes validates network formation and mesh topology with multiple nodes.
@@ -863,11 +860,7 @@
 
 	// Verify all nodes are created
 	nodes := make([]*rpc.Client, nodeCount)
-<<<<<<< HEAD
-	for i := 0; i < 5; i++ {
-=======
 	for i := 0; i < nodeCount; i++ {
->>>>>>> 1d52fa24
 		require.NotNil(t, manager.GetNode(i), "node %d should not be nil", i)
 
 		client, err := rpc.DialContext(ctx, utils.LocalAddress(manager.GetRPCPort(i)))
@@ -883,11 +876,7 @@
 		enodeI := nodeI.Server().NodeInfo().Enode
 
 		// Add this node to all other nodes' peer lists
-<<<<<<< HEAD
-		for j := 0; j < 5; j++ {
-=======
 		for j := 0; j < nodeCount; j++ {
->>>>>>> 1d52fa24
 			if i != j {
 				require.NoError(t, nodes[j].CallContext(ctx, nil, "admin_addPeer", enodeI))
 			}
