package node_test

import (
	"context"
<<<<<<< HEAD
	"github.com/thep2p/go-eth-localnet/internal/model"
	"github.com/thep2p/go-eth-localnet/internal/utils"
=======
	"fmt"
>>>>>>> 0ad14011
	"math/big"
	"strings"
	"testing"
	"time"

<<<<<<< HEAD
	"github.com/ethereum/go-ethereum/common"
	"github.com/ethereum/go-ethereum/core/types"
	"github.com/ethereum/go-ethereum/crypto"
	"github.com/ethereum/go-ethereum/params"
=======
>>>>>>> 0ad14011
	"github.com/ethereum/go-ethereum/rpc"
	"github.com/stretchr/testify/require"
	"github.com/thep2p/go-eth-localnet/internal/model"
	"github.com/thep2p/go-eth-localnet/internal/node"
	"github.com/thep2p/go-eth-localnet/internal/testutils"
)

<<<<<<< HEAD
// startNode initializes and starts a single Geth node for testing with given options.
// It sets up a temporary directory, a node manager, and ensures RPC readiness before returning.
func startNode(t *testing.T, opts ...node.LaunchOption) (
	context.Context,
	context.CancelFunc,
	*node.Manager) {
	t.Helper()

	tmp := testutils.NewTempDir(t)
	launcher := node.NewLauncher(testutils.Logger(t))
	manager := node.NewNodeManager(
		testutils.Logger(t), launcher, tmp.Path(), func() int {
			return testutils.NewPort(t)
		},
	)

	ctx, cancel := context.WithCancel(context.Background())
	t.Cleanup(tmp.Remove)
	t.Cleanup(
		func() {
			// ensure the node is stopped and cleaned up within a timeout
			testutils.RequireCallMustReturnWithinTimeout(
				t, manager.Done, 5*time.Second, "node shutdown failed",
			)
		},
	)

	require.NoError(t, manager.Start(ctx, opts...))
	gethNode := manager.GethNode()
	require.NotNil(t, gethNode)

	testutils.RequireRpcReadyWithinTimeout(t, ctx, manager.RPCPort(), 5*time.Second)

	return ctx, cancel, manager
}

// TestClientVersion verifies that the node returns a valid
// identifier for the `web3_clientVersion` RPC call.
func TestClientVersion(t *testing.T) {
	ctx, cancel, manager := startNode(t)
	defer cancel()

	client, err := rpc.DialContext(ctx, utils.LocalAddress(manager.RPCPort()))
	require.NoError(t, err)
	defer client.Close()

	var ver string
	require.NoError(t, client.CallContext(ctx, &ver, model.EthWeb3ClientVersion))
	require.NotEmpty(t, ver)
	require.Contains(t, ver, "/")
}

// TestBlockProduction ensures that the single node produces blocks when mining.
func TestBlockProduction(t *testing.T) {
	ctx, cancel, manager := startNode(t)
	defer cancel()

	require.Eventually(
		t, func() bool {
			client, err := rpc.DialContext(ctx, utils.LocalAddress(manager.RPCPort()))
			if err != nil {
				return false
			}
			defer client.Close()

			var hexNum string
			if err := client.CallContext(ctx, &hexNum, model.EthBlockNumber); err != nil {
				return false
			}

			num := testutils.HexToBigInt(t, hexNum)
			return num.Uint64() >= 3
		}, 15*time.Second, 500*time.Millisecond, "node failed to produce blocks",
	)
}

// TestBlockProductionMonitoring verifies that block numbers advance over time.
func TestBlockProductionMonitoring(t *testing.T) {
	ctx, cancel, manager := startNode(t)
	defer cancel()

	client, err := rpc.DialContext(ctx, utils.LocalAddress(manager.RPCPort()))
	require.NoError(t, err)
	defer client.Close()

	var hex1 string
	require.NoError(t, client.CallContext(ctx, &hex1, model.EthBlockNumber))
	n1 := testutils.HexToBigInt(t, hex1)

	// Eventually the block number should increase, indicating that the node is producing blocks.
	require.Eventually(
		t, func() bool {
			var hex2 string
			require.NoError(t, client.CallContext(ctx, &hex2, model.EthBlockNumber))
			n2 := testutils.HexToBigInt(t, hex2)
			return n2.Uint64() > n1.Uint64()
		}, 5*time.Second, 500*time.Millisecond, "block number did not increase",
	)
}

// TestPostMergeBlockStructureValidation verifies the structure of blocks post-merge, ensuring
// PoW-related fields are zero or empty, and block production is functioning correctly.
func TestPostMergeBlockStructureValidation(t *testing.T) {
	ctx, cancel, manager := startNode(t)
	defer cancel()

	client, err := rpc.DialContext(ctx, utils.LocalAddress(manager.RPCPort()))
	require.NoError(t, err)
	defer client.Close()

	// Fetch the latest block to validate its structure
	// the block map holds the latest block data by its attributes
	var block map[string]interface{}
	require.Eventually(
		t, func() bool {
			if err := client.CallContext(
				ctx, &block, model.EthGetBlockByNumber, model.EthLatestBlock, false,
			); err != nil {
				return false
			}
			return true
		}, 5*time.Second, 500*time.Millisecond, "could not fetch latest block",
	)

	// Ethereum post-merge transitioned to PoS, so PoW-related fields should be zero or empty.
	// Difficulty is the computational effort required to mine a block, which is no longer applicable.
	diffStr, ok := block[model.BlockDifficulty].(string)
	require.True(t, ok)
	require.Equal(t, "0x0", strings.ToLower(diffStr), "difficulty should be zero post-merge")

	// Total difficulty is the cumulative difficulty of all blocks up to this point, which should also be zero for the first block.
	// If totalDifficulty is not set, it defaults to "0x0".
	tdStr, _ := block[model.BlockTotalDifficulty].(string)
	if tdStr == "" {
		tdStr = "0x0"
	}
	// Convert the total difficulty string to a big.Int for validation.
	td := testutils.HexToBigInt(t, tdStr)
	require.Zero(t, td.Int64())

	// Post-merge, mixHash represents commitment to the randomness in block proposal.
	// It should be a non-empty string.
	mix1, ok := block[model.BlockMixHash].(string)
	require.True(t, ok)
	require.NotEmpty(t, mix1)

	// mixHash should change with each new block, so we will fetch the latest block again
	// to ensure block production is working and mixHash is updated.
	require.Eventually(
		t, func() bool {
			var block2 map[string]interface{}
			if err := client.CallContext(
				ctx, &block2, model.EthGetBlockByNumber, model.EthLatestBlock, false,
			); err != nil {
				return false
			}
			mix2, ok := block2[model.BlockMixHash].(string)
			require.True(t, ok, "mixHash should be a string")
			require.NotEmpty(t, mix2, "mixHash should not be empty in the latest block")
			if mix1 == mix2 {
				return false // mixHash should change with each new block
			}
			return true
		}, 3*time.Second, 500*time.Millisecond, "could not fetch latest block again",
	)

}

// TestSimpleETHTransfer validates basic transaction processing.
func TestSimpleETHTransfer(t *testing.T) {
	// Creates two accounts with 1 ETH each, sends a transaction from one to the other,
	// Accounts A and B.
	aKey := testutils.PrivateKeyFixture(t)
	aAddr := crypto.PubkeyToAddress(aKey.PublicKey)

	bKey := testutils.PrivateKeyFixture(t)
	bAddr := crypto.PubkeyToAddress(bKey.PublicKey)

	oneEth := new(big.Int).Mul(big.NewInt(1), big.NewInt(params.Ether))

	ctx, cancel, manager := startNode(t, node.WithGenesisAccount(aAddr, oneEth))
	defer cancel()

	client, err := rpc.DialContext(ctx, utils.LocalAddress(manager.RPCPort()))
	require.NoError(t, err)
	defer client.Close()

	balA := testutils.GetBalance(t, ctx, client, aAddr)
	balB := testutils.GetBalance(t, ctx, client, bAddr)
	require.Equal(t, oneEth, balA)
	require.Zero(t, balB.Int64())

	var nonceHex string
	require.NoError(
		t,
		client.CallContext(
			ctx,
			&nonceHex,
			model.EthGetTransactionCount,
			aAddr.Hex(),
			model.EthLatestBlock,
		),
	)
	nonce := testutils.HexToBigInt(t, nonceHex)

	value := new(big.Int).Div(oneEth, big.NewInt(10))
	gasLimit := uint64(21000)            // Standard gas limit for ETH transfer transactions
	gasTipCap := big.NewInt(params.GWei) // Max tip we are willing to pay for the transaction
	// Max fee cap is set to 2x the tip cap, which is a common practice
	// to ensure the transaction is processed quickly.
	gasFeeCap := new(big.Int).Mul(big.NewInt(2), gasTipCap)

	tx := types.NewTx(
		&types.DynamicFeeTx{
			// Identify the chain ID for the transaction (1337 is a common local testnet ID)
			ChainID:   manager.ChainID(),
			Nonce:     nonce.Uint64(),
			Gas:       gasLimit,
			GasTipCap: gasTipCap,
			GasFeeCap: gasFeeCap,
			To:        &bAddr,
			Value:     value,
		},
	)

	// Sign the transaction with the private key of account A
	signer := types.LatestSignerForChainID(manager.ChainID())
	signedTx, err := types.SignTx(tx, signer, aKey)
	require.NoError(t, err)

	// Marshal the signed transaction to binary format
	txBytes, err := signedTx.MarshalBinary()
	require.NoError(t, err)

	// Send the signed transaction to the node and get the transaction hash
	var txHash common.Hash
	require.NoError(
		t,
		client.CallContext(ctx, &txHash, model.EthSendRawTransaction, utils.ByteToHex(txBytes)),
	)

	// Verify that eventually the transaction is included in a block, executed, and the balances are updated.
	var receipt map[string]interface{}
	require.Eventually(
		t, func() bool {
			if err := client.CallContext(
				ctx, &receipt, model.EthGetTransactionReceipt, txHash,
			); err != nil {
				return false
			}
			return receipt != nil && receipt[model.ReceiptBlockNumber] != nil
		}, 5*time.Second, 500*time.Millisecond, "receipt not available",
	)

	require.Equal(t, "0x1", receipt[model.ReceiptStatus])

	gasUsedHex, ok := receipt[model.ReceiptGasUsed].(string)
	require.True(t, ok)
	gasUsed := testutils.HexToBigInt(t, gasUsedHex)

	effGasPriceHex, ok := receipt[model.ReceiptEffectiveGasPrice].(string)
	require.True(t, ok)
	effGasPrice := testutils.HexToBigInt(t, effGasPriceHex)

	// Balance of account A should decrease by the value sent plus the gas used times the effective gas price.
	expectedA := new(big.Int).Sub(
		balA,
		new(big.Int).Add(value, new(big.Int).Mul(gasUsed, effGasPrice)),
	)
	// Balance of account B should increase by the value sent.
	expectedB := new(big.Int).Add(balB, value)
	require.Equal(t, expectedA, testutils.GetBalance(t, ctx, client, aAddr))
	require.Equal(t, expectedB, testutils.GetBalance(t, ctx, client, bAddr))
=======
// startNode is a helper that launches a single node and waits for RPC readiness.
func startNode(t *testing.T) (context.Context, context.CancelFunc, *node.Manager, *model.Handle) {
	t.Helper()

	tmp := testutils.NewTempDir(t)
	launcher := node.NewLauncher(testutils.Logger(t))
	manager := node.NewNodeManager(testutils.Logger(t), launcher, tmp.Path(), func() int {
		return testutils.NewPort(t)
	})

	ctx, cancel := context.WithCancel(context.Background())
	t.Cleanup(tmp.Remove)
	t.Cleanup(manager.Wait)

	require.NoError(t, manager.Start(ctx))
	handle := manager.Handle()
	require.NotNil(t, handle)

	testutils.RequireRpcReadyWithinTimeout(t, ctx, handle.RpcPort(), 5*time.Second)

	return ctx, cancel, manager, handle
}

// TestManagerStart verifies that a node starts and exposes an RPC endpoint.
func TestManagerStart(t *testing.T) {
	ctx, cancel, _, handle := startNode(t)
	defer cancel()

	client, err := rpc.DialContext(ctx, fmt.Sprintf("http://127.0.0.1:%d", handle.RpcPort()))
	require.NoError(t, err)
	defer client.Close()

	var ver string
	require.NoError(t, client.CallContext(ctx, &ver, "web3_clientVersion"))
	require.NotEmpty(t, ver)
}

// TestBlockProduction ensures that the single node produces blocks when mining.
func TestBlockProduction(t *testing.T) {
	ctx, cancel, _, handle := startNode(t)
	defer cancel()

	require.Eventually(t, func() bool {
		client, err := rpc.DialContext(ctx, fmt.Sprintf("http://127.0.0.1:%d", handle.RpcPort()))
		if err != nil {
			return false
		}
		defer client.Close()

		var hexNum string
		if err := client.CallContext(ctx, &hexNum, "eth_blockNumber"); err != nil {
			return false
		}

		num, ok := new(big.Int).SetString(strings.TrimPrefix(hexNum, "0x"), 16)
		if !ok {
			return false
		}
		return num.Uint64() >= 3
	}, 15*time.Second, 500*time.Millisecond, "node failed to produce blocks")
>>>>>>> 0ad14011
}<|MERGE_RESOLUTION|>--- conflicted
+++ resolved
@@ -2,24 +2,17 @@
 
 import (
 	"context"
-<<<<<<< HEAD
 	"github.com/thep2p/go-eth-localnet/internal/model"
 	"github.com/thep2p/go-eth-localnet/internal/utils"
-=======
-	"fmt"
->>>>>>> 0ad14011
 	"math/big"
 	"strings"
 	"testing"
 	"time"
 
-<<<<<<< HEAD
 	"github.com/ethereum/go-ethereum/common"
 	"github.com/ethereum/go-ethereum/core/types"
 	"github.com/ethereum/go-ethereum/crypto"
 	"github.com/ethereum/go-ethereum/params"
-=======
->>>>>>> 0ad14011
 	"github.com/ethereum/go-ethereum/rpc"
 	"github.com/stretchr/testify/require"
 	"github.com/thep2p/go-eth-localnet/internal/model"
@@ -27,7 +20,6 @@
 	"github.com/thep2p/go-eth-localnet/internal/testutils"
 )
 
-<<<<<<< HEAD
 // startNode initializes and starts a single Geth node for testing with given options.
 // It sets up a temporary directory, a node manager, and ensures RPC readiness before returning.
 func startNode(t *testing.T, opts ...node.LaunchOption) (
@@ -301,66 +293,4 @@
 	expectedB := new(big.Int).Add(balB, value)
 	require.Equal(t, expectedA, testutils.GetBalance(t, ctx, client, aAddr))
 	require.Equal(t, expectedB, testutils.GetBalance(t, ctx, client, bAddr))
-=======
-// startNode is a helper that launches a single node and waits for RPC readiness.
-func startNode(t *testing.T) (context.Context, context.CancelFunc, *node.Manager, *model.Handle) {
-	t.Helper()
-
-	tmp := testutils.NewTempDir(t)
-	launcher := node.NewLauncher(testutils.Logger(t))
-	manager := node.NewNodeManager(testutils.Logger(t), launcher, tmp.Path(), func() int {
-		return testutils.NewPort(t)
-	})
-
-	ctx, cancel := context.WithCancel(context.Background())
-	t.Cleanup(tmp.Remove)
-	t.Cleanup(manager.Wait)
-
-	require.NoError(t, manager.Start(ctx))
-	handle := manager.Handle()
-	require.NotNil(t, handle)
-
-	testutils.RequireRpcReadyWithinTimeout(t, ctx, handle.RpcPort(), 5*time.Second)
-
-	return ctx, cancel, manager, handle
-}
-
-// TestManagerStart verifies that a node starts and exposes an RPC endpoint.
-func TestManagerStart(t *testing.T) {
-	ctx, cancel, _, handle := startNode(t)
-	defer cancel()
-
-	client, err := rpc.DialContext(ctx, fmt.Sprintf("http://127.0.0.1:%d", handle.RpcPort()))
-	require.NoError(t, err)
-	defer client.Close()
-
-	var ver string
-	require.NoError(t, client.CallContext(ctx, &ver, "web3_clientVersion"))
-	require.NotEmpty(t, ver)
-}
-
-// TestBlockProduction ensures that the single node produces blocks when mining.
-func TestBlockProduction(t *testing.T) {
-	ctx, cancel, _, handle := startNode(t)
-	defer cancel()
-
-	require.Eventually(t, func() bool {
-		client, err := rpc.DialContext(ctx, fmt.Sprintf("http://127.0.0.1:%d", handle.RpcPort()))
-		if err != nil {
-			return false
-		}
-		defer client.Close()
-
-		var hexNum string
-		if err := client.CallContext(ctx, &hexNum, "eth_blockNumber"); err != nil {
-			return false
-		}
-
-		num, ok := new(big.Int).SetString(strings.TrimPrefix(hexNum, "0x"), 16)
-		if !ok {
-			return false
-		}
-		return num.Uint64() >= 3
-	}, 15*time.Second, 500*time.Millisecond, "node failed to produce blocks")
->>>>>>> 0ad14011
 }