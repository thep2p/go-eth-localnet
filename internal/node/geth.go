--- conflicted
+++ resolved
@@ -7,10 +7,7 @@
 
 	"github.com/ethereum/go-ethereum/common"
 	"github.com/ethereum/go-ethereum/core"
-<<<<<<< HEAD
 	"github.com/ethereum/go-ethereum/core/types"
-=======
->>>>>>> 0ad14011
 	"github.com/ethereum/go-ethereum/eth"
 	"github.com/ethereum/go-ethereum/eth/catalyst"
 	"github.com/ethereum/go-ethereum/eth/ethconfig"
@@ -25,7 +22,6 @@
 type Launcher struct {
 	logger       zerolog.Logger
 	minerStarted bool
-<<<<<<< HEAD
 }
 
 // LaunchOption mutates the genesis block before the node starts.
@@ -44,8 +40,6 @@
 		acc.Balance.Set(bal)
 		gen.Alloc[addr] = acc
 	}
-=======
->>>>>>> 0ad14011
 }
 
 // NewLauncher returns a Launcher.
@@ -91,7 +85,6 @@
 	if err != nil {
 		return nil, fmt.Errorf("new node: %w", err)
 	}
-<<<<<<< HEAD
 	genesis := core.DeveloperGenesisBlock(11500000, nil)
 	for _, opt := range opts {
 		opt(genesis)
@@ -100,19 +93,13 @@
 		NetworkId: 1337,
 		Genesis:   genesis,
 		SyncMode:  ethconfig.FullSync,
-=======
-	ethCfg := &ethconfig.Config{
-		// Network Ids are used to differentiate between different Ethereum networks.
-		// The mainnet uses 1, and private networks often use 1337.
-		NetworkId: 1337,
-		// Creates a genesis block for a development network.
-		// Setting the gas limit to 30 million which is typical for Ethereum blocks.
-		Genesis:  core.DeveloperGenesisBlock(30_000_000, nil),
-		SyncMode: ethconfig.FullSync,
->>>>>>> 0ad14011
 	}
 	ethService, err := eth.New(stack, ethCfg)
 	if err != nil {
+		// Creates a genesis block for a development network.
+		// Setting the gas limit to 30 million which is typical for Ethereum blocks.
+		// Network Ids are used to differentiate between different Ethereum networks.
+		// The mainnet uses 1, and private networks often use 1337.
 		return nil, fmt.Errorf("attach eth: %w", err)
 	}
 
@@ -145,14 +132,6 @@
 		ethService.SetSynced()
 	}
 
-<<<<<<< HEAD
 	l.logger.Info().Str("enode", stack.Server().NodeInfo().Enode).Str("id", cfg.ID.String()).Msg("Node started")
 	return stack, nil
-=======
-	l.logger.Info().Str("enode", stack.Server().NodeInfo().Enode).Str(
-		"id",
-		cfg.ID.String(),
-	).Msg("Node started")
-	return model.NewHandle(stack, stack.Server().NodeInfo().Enode, cfg), nil
->>>>>>> 0ad14011
 }