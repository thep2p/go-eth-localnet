--- conflicted
+++ resolved
@@ -1,18 +1,11 @@
-<<<<<<< HEAD
-// launcher.go
-=======
->>>>>>> 670e4ea0
 package node
 
 import (
 	"fmt"
 	"os"
 
-<<<<<<< HEAD
 	"github.com/ethereum/go-ethereum/common"
 	"github.com/ethereum/go-ethereum/core"
-=======
->>>>>>> 670e4ea0
 	"github.com/ethereum/go-ethereum/eth"
 	"github.com/ethereum/go-ethereum/eth/catalyst"
 	"github.com/ethereum/go-ethereum/eth/ethconfig"
@@ -39,7 +32,6 @@
 	// ensure datadir
 	if err := os.MkdirAll(cfg.DataDir, 0755); err != nil {
 		return nil, fmt.Errorf("mkdir datadir: %w", err)
-<<<<<<< HEAD
 	}
 
 	// build P2P config
@@ -58,26 +50,6 @@
 		p2pCfg.StaticNodes = append(p2pCfg.StaticNodes, n)
 	}
 
-=======
-	}
-
-	// build P2P config
-	p2pCfg := p2p.Config{
-		ListenAddr:  fmt.Sprintf(":%d", cfg.P2PPort),
-		PrivateKey:  cfg.PrivateKey,
-		NoDiscovery: true,
-		StaticNodes: make([]*enode.Node, 0, len(cfg.StaticNodes)),
-		MaxPeers:    len(cfg.StaticNodes) + 1,
-	}
-	for _, url := range cfg.StaticNodes {
-		n, err := enode.Parse(enode.ValidSchemes, url)
-		if err != nil {
-			return nil, fmt.Errorf("invalid static node %q: %w", url, err)
-		}
-		p2pCfg.StaticNodes = append(p2pCfg.StaticNodes, n)
-	}
-
->>>>>>> 670e4ea0
 	// node config
 	nodeCfg := &node.Config{
 		DataDir:           cfg.DataDir,
@@ -87,7 +59,6 @@
 		HTTPPort:          cfg.RPCPort,
 		HTTPModules:       []string{"eth", "net", "web3", "admin"},
 		UseLightweightKDF: true,
-<<<<<<< HEAD
 	}
 
 	stack, err := node.New(nodeCfg)
@@ -119,17 +90,6 @@
 			return nil, fmt.Errorf("register catalyst: %w", err)
 		}
 	}
-=======
-	}
-
-	stack, err := node.New(nodeCfg)
-	if err != nil {
-		return nil, fmt.Errorf("new node: %w", err)
-	}
-	if _, err := eth.New(stack, &ethconfig.Config{NetworkId: 1337}); err != nil {
-		return nil, fmt.Errorf("attach eth: %w", err)
-	}
->>>>>>> 670e4ea0
 	if err := stack.Start(); err != nil {
 		return nil, fmt.Errorf("start node: %w", err)
 	}
