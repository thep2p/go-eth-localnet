package node_test

import (
	"github.com/ethereum/go-ethereum/p2p/enode"
	"github.com/rs/zerolog"
	"github.com/stretchr/testify/require"
	"github.com/thep2p/go-eth-localnet/internal/model"
	"github.com/thep2p/go-eth-localnet/internal/node"
	"github.com/thep2p/go-eth-localnet/internal/testutils"
	"os"
	"testing"
	"time"
)

// TestSingleNodeLaunch verifies that a single Geth node can be launched and
// returns a handle with an enode URL.
func TestSingleNodeLaunch(t *testing.T) {
	logger := zerolog.New(os.Stdout).Level(zerolog.InfoLevel)
	tmp := testutils.NewTempDir(t)
	p2pPort := testutils.NewPort(t)

	// TODO: use a config fixture if this pattern is repeated
	privateKey := testutils.PrivateKeyFixture(t)
	cfg := model.Config{
		ID:         enode.PubkeyToIDV4(&privateKey.PublicKey),
		DataDir:    tmp.Path(),
		P2PPort:    p2pPort,
		RPCPort:    testutils.NewPort(t),
		PrivateKey: privateKey,
	}

	launcher := node.NewLauncher(logger)
	gethNode, err := launcher.Launch(cfg)
	require.NoError(t, err)
	require.NotNil(t, gethNode)
	require.Contains(t, gethNode.Server().NodeInfo().Enode, "enode://")

	defer func() {
<<<<<<< HEAD
		err := gethNode.Close()
		if err != nil {
			logger.Fatal().Err(err).Msg("failed to close node")
		}
		logger.Info().Msg("Node closed successfully")
		tmp.Remove()
=======
		testutils.RequireCallMustReturnWithinTimeout(
			t, func() {
				err := handle.Close()
				if err != nil {
					logger.Fatal().Err(err).Msg("failed to close node")
				}
				logger.Info().Msg("Node closed successfully")
				tmp.Remove()
			}, 5*time.Second, "node handle did not close on time",
		)
>>>>>>> 0ad14011
	}()
}<|MERGE_RESOLUTION|>--- conflicted
+++ resolved
@@ -36,14 +36,6 @@
 	require.Contains(t, gethNode.Server().NodeInfo().Enode, "enode://")
 
 	defer func() {
-<<<<<<< HEAD
-		err := gethNode.Close()
-		if err != nil {
-			logger.Fatal().Err(err).Msg("failed to close node")
-		}
-		logger.Info().Msg("Node closed successfully")
-		tmp.Remove()
-=======
 		testutils.RequireCallMustReturnWithinTimeout(
 			t, func() {
 				err := handle.Close()
@@ -54,6 +46,5 @@
 				tmp.Remove()
 			}, 5*time.Second, "node handle did not close on time",
 		)
->>>>>>> 0ad14011
 	}()
 }